--- conflicted
+++ resolved
@@ -9,42 +9,27 @@
 @name("Degrees, minutes, seconds")
 @description("Convert an angle to a mixed degrees, (arc)minutes, and (arc)seconds representation. Also called sexagesimal degree notation.")
 @url("https://en.wikipedia.org/wiki/Sexagesimal_degree")
-<<<<<<< HEAD
+@example("46.5858° -> DMS")
 fn DMS(alpha: Angle) -> List<Angle> =
   unit_list([degree, arcminute, arcsecond], alpha)
-=======
-@example("46.5858° -> DMS")
-fn DMS(alpha: Angle) -> String =
-  _mixed_units(alpha, [deg, arcmin, arcsec], ["° ", "′ ", "″"], true)
->>>>>>> a823d620
 
 @name("Degrees, decimal minutes")
 @description("Convert an angle to a mixed degrees and decimal minutes representation.")
+@url("https://en.wikipedia.org/wiki/Decimal_degrees")
 @example("46.5858° -> DM")
-@url("https://en.wikipedia.org/wiki/Decimal_degrees")
 fn DM(alpha: Angle) -> List<Angle> =
   unit_list([degree, arcminute], alpha)
 
 @name("Feet and inches")
 @description("Convert a length to a mixed feet and inches representation.")
 @url("https://en.wikipedia.org/wiki/Foot_(unit)")
-<<<<<<< HEAD
+@example("180 cm -> feet_and_inches")
 fn feet_and_inches(length: Length) -> List<Length> =
   unit_list([foot, inch], length)
-=======
-@example("180 cm -> feet_and_inches")
-fn feet_and_inches(length: Length) -> String =
-  _mixed_units(length, [foot, inch], [" ft ", " in"], false)
->>>>>>> a823d620
 
 @name("Pounds and ounces")
 @description("Convert a mass to a mixed pounds and ounces representation.")
 @url("https://en.wikipedia.org/wiki/Pound_(mass)")
-<<<<<<< HEAD
+@example("1 kg -> pounds_and_ounces")
 fn pounds_and_ounces(mass: Mass) -> List<Mass> =
   unit_list([pound, ounce], mass)
-=======
-@example("1 kg -> pounds_and_ounces")
-fn pounds_and_ounces(mass: Mass) -> String =
-  _mixed_units(mass, [pound, ounce], [" lb ", " oz"], false)
->>>>>>> a823d620
