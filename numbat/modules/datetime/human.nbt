--- conflicted
+++ resolved
@@ -55,12 +55,5 @@
 @name("Human-readable time duration")
 @url("https://numbat.dev/doc/date-and-time.html")
 @description("Converts a time duration to a human-readable string in days, hours, minutes and seconds.")
-<<<<<<< HEAD
-fn human(time: Time) -> String = _human_manage_past(abs(time) -> _abs_human, time)
-=======
 @example("century/1e6 -> human", "How long is a microcentury?")
-fn human(time: Time) =
-  if _human_num_days(time) > 1000
-    then "{_human_num_days(time)} days" 
-    else _human_readable_duration(time, datetime("0001-01-01T00:00:00Z") + time, _human_num_days(time))
->>>>>>> ced476bf
+fn human(time: Time) -> String = _human_manage_past(abs(time) -> _abs_human, time)