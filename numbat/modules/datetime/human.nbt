--- conflicted
+++ resolved
@@ -4,11 +4,6 @@
 use units::time
 use datetime::functions
 
-<<<<<<< HEAD
-fn _human_num_days(time: Time) -> Scalar = floor(time / days)
-
-=======
->>>>>>> b09e7bac
 fn _human_join(a: String, b: String) -> String =
   if a == "" then b else if b == "" then a else "{a} + {b}"
 
@@ -20,11 +15,16 @@
 fn _remove_trailing_zero(str: String) -> String =
   str_replace(str, ".0 ", " ")
 
-fn _human_years(time: Time)   -> String = "{(time -> years)   /  year   // floor} years"   -> _prettier
-fn _human_months(time: Time)  -> String = "{(time -> months)  /  month  // floor} months"  -> _prettier
-fn _human_days(time: Time)    -> String = "{(time -> days)    /  day    // floor} days"    -> _prettier
-fn _human_hours(time: Time)   -> String = "{(time -> hours)   /  hour   // floor} hours"   -> _prettier
-fn _human_minutes(time: Time) -> String = "{(time -> minutes) /  minute // floor} minutes" -> _prettier
+fn _human_years(time: Time)   -> String = "{(time -> years)   /  year   |> floor} years"   -> _prettier
+fn _human_months(time: Time)  -> String = "{(time -> months)  /  month  |> floor} months"  -> _prettier
+fn _human_days(time: Time)    -> String = "{(time -> days)    /  day    |> floor} days"    -> _prettier
+fn _human_hours(time: Time)   -> String = "{(time -> hours)   /  hour   |> floor} hours"   -> _prettier
+fn _human_minutes(time: Time) -> String = "{(time -> minutes) /  minute |> floor} minutes" -> _prettier
+# fn _human_years(time: Time)   -> String = "{time |> floor_in(year)} years"   -> _prettier
+# fn _human_months(time: Time)  -> String = "{time |> floor_in(month)} months"  -> _prettier
+# fn _human_days(time: Time)    -> String = "{time |> floor_in(day)} days"    -> _prettier
+# fn _human_hours(time: Time)   -> String = "{time |> floor_in(hour)} hours"   -> _prettier
+# fn _human_minutes(time: Time) -> String = "{time |> floor_in(minute)} minutes" -> _prettier
 
 fn _precise_human_months(time: Time)  -> String = "{(time -> months)  /  month } months"  -> _remove_trailing_zero -> _prettier
 fn _precise_human_days(time: Time)    -> String = "{(time -> days)    /  day   } days"    -> _remove_trailing_zero -> _prettier
@@ -32,16 +32,16 @@
 
 fn _human_recurse(t: Time, result: String, time_unit: String) -> String =
   if time_unit == "day"
-    then _human_recurse(t - (t -> day   // floor) -> ms // round, _human_join(result, t -> _human_days),    "hour")
+    then _human_recurse(t - (t |> floor_in(day)), _human_join(result, t -> _human_days),    "hour")
   else if time_unit == "hour"
-    then _human_recurse(t - (t -> hour  // floor) -> ms // round, _human_join(result, t -> _human_hours),   "minute")
+    then _human_recurse(t - (t |> floor_in(hour)), _human_join(result, t -> _human_hours),   "minute")
   else if time_unit == "minute"
-    then _human_recurse(t - (t -> min   // floor) -> ms // round, _human_join(result, t -> _human_minutes), "second")
-  else _human_join(result, (t -> ms // round) -> _precise_human_seconds)
+    then _human_recurse(t - (t |> floor_in(min)), _human_join(result, t -> _human_minutes), "second")
+  else _human_join(result, (t |> round_in(ms)) -> _precise_human_seconds)
 
 fn _human_approx_recurse(t: Time, result: String, time_unit: String) -> String =
   if time_unit == "year"
-    then _human_approx_recurse(t - (t -> year  // floor) -> ms // round, _human_join(result, t -> _human_years),   "month")
+    then _human_approx_recurse(t - (t |> floor_in(year)) |> round_in(ms), _human_join(result, t -> _human_years),   "month")
   else _human_join(result, t -> _human_months)
 
 fn _human_manage_past(str: String, time: Time) = str_append(str, if time < 0 s then " ago" else "")
@@ -54,7 +54,7 @@
   else if time < 60 seconds then time -> _precise_human_seconds
   else if time < 2 months then _human_recurse(time, "",  "day")
   else if time < 1 year
-    then _human_for_long_duration(time -> _precise_human_days, ((time -> months) * 10 // round) / 10 -> _precise_human_months)
+    then _human_for_long_duration(time -> _precise_human_days, (time |> round_in(month/10)) -> _precise_human_months)
   else if time < 100 years
     then _human_for_long_duration(time -> _precise_human_days, _human_approx_recurse(time, "", "year"))
   else
