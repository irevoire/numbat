--- conflicted
+++ resolved
@@ -10,18 +10,14 @@
 use highlighter::NumbatHighlighter;
 
 use itertools::Itertools;
-use numbat::command::{CommandParser, SourcelessCommandParser};
+use numbat::command::{self, CommandParser, SourcelessCommandParser};
 use numbat::diagnostic::ErrorDiagnostic;
 use numbat::help::help_markup;
 use numbat::markup as m;
 use numbat::module_importer::{BuiltinModuleImporter, ChainedImporter, FileSystemImporter};
 use numbat::pretty_print::PrettyPrint;
 use numbat::resolver::CodeSource;
-<<<<<<< HEAD
-use numbat::{command, RuntimeError};
-=======
 use numbat::session_history::{ParseEvaluationResult, SessionHistory, SessionHistoryOptions};
->>>>>>> e4e6c371
 use numbat::{Context, NumbatError};
 use numbat::{InterpreterSettings, NameResolutionError};
 
@@ -360,7 +356,6 @@
                     if !line.trim().is_empty() {
                         rl.add_history_entry(&line)?;
 
-<<<<<<< HEAD
                         // if we enter here, the line looks like a command
                         if let Some(sourceless_parser) = SourcelessCommandParser::new(&line) {
                             let mut parser = CommandParser::new(
@@ -408,110 +403,29 @@
                                             }
                                         };
                                         println!("{}", ansi_format(&m, false));
-=======
-                        match line.trim() {
-                            "list" | "ls" => {
-                                println!(
-                                    "{}",
-                                    ansi_format(
-                                        &self.context.lock().unwrap().print_environment(),
-                                        false
-                                    )
-                                );
-                            }
-                            "list functions" | "ls functions" => {
-                                println!(
-                                    "{}",
-                                    ansi_format(
-                                        &self.context.lock().unwrap().print_functions(),
-                                        false
-                                    )
-                                );
-                            }
-                            "list dimensions" | "ls dimensions" => {
-                                println!(
-                                    "{}",
-                                    ansi_format(
-                                        &self.context.lock().unwrap().print_dimensions(),
-                                        false
-                                    )
-                                );
-                            }
-                            "list variables" | "ls variables" => {
-                                println!(
-                                    "{}",
-                                    ansi_format(
-                                        &self.context.lock().unwrap().print_variables(),
-                                        false
-                                    )
-                                );
-                            }
-                            "list units" | "ls units" => {
-                                println!(
-                                    "{}",
-                                    ansi_format(&self.context.lock().unwrap().print_units(), false)
-                                );
-                            }
-                            "clear" => {
-                                rl.clear_screen()?;
-                            }
-                            "quit" | "exit" => {
-                                return Ok(());
-                            }
-                            "save" => {
-                                session_history.save(
-                                    "history.nbt",
-                                    SessionHistoryOptions {
-                                        include_err_lines: false,
-                                        trim_lines: true,
-                                    },
-                                )?;
-                            }
-                            "help" | "?" => {
-                                let help = help_markup();
-                                print!("{}", ansi_format(&help, true));
-                                // currently, the ansi formatter adds indents
-                                // _after_ each newline and so we need to manually
-                                // add an extra blank line to absorb this indent
-                                println!();
-                            }
-                            _ => {
-                                if let Some(keyword) = line.strip_prefix("info ") {
-                                    let help = self
-                                        .context
-                                        .lock()
-                                        .unwrap()
-                                        .print_info_for_keyword(keyword.trim());
-                                    println!("{}", ansi_format(&help, true));
-                                    continue;
-                                }
-                                let ParseEvaluationOutcome {
-                                    control_flow,
-                                    result,
-                                } = self.parse_and_evaluate(
-                                    &line,
-                                    CodeSource::Text,
-                                    if interactive {
-                                        ExecutionMode::Interactive
-                                    } else {
-                                        ExecutionMode::Normal
-                                    },
-                                    self.config.pretty_print,
-                                );
-
-                                match control_flow {
-                                    std::ops::ControlFlow::Continue(()) => {}
-                                    std::ops::ControlFlow::Break(ExitStatus::Success) => {
-                                        return Ok(());
->>>>>>> e4e6c371
                                     }
                                     command::Command::Clear => rl.clear_screen()?,
                                     command::Command::Save { dst } => {
-                                        if rl.save_history(dst).is_err() {
-                                            let error = RuntimeError::FileWrite(PathBuf::from(dst));
-                                            self.print_diagnostic(error);
-                                            continue;
-                                        };
+                                        let save_result = session_history.save(
+                                            dst,
+                                            SessionHistoryOptions {
+                                                include_err_lines: false,
+                                                trim_lines: true,
+                                            },
+                                        );
+                                        match save_result {
+                                            Ok(_) => {
+                                                let m = m::text(
+                                                    "successfully saved session history to",
+                                                ) + m::space()
+                                                    + m::string(dst);
+                                                println!("{}", ansi_format(&m, interactive));
+                                            }
+                                            Err(err) => {
+                                                self.print_diagnostic(*err);
+                                                continue;
+                                            }
+                                        }
                                     }
                                     command::Command::Quit => return Ok(()),
                                 },
@@ -519,14 +433,15 @@
                                     self.print_diagnostic(e);
                                     continue;
                                 }
-
-                                session_history.push(line, result);
                             }
 
                             continue;
                         }
 
-                        let result = self.parse_and_evaluate(
+                        let ParseEvaluationOutcome {
+                            control_flow,
+                            result,
+                        } = self.parse_and_evaluate(
                             &line,
                             CodeSource::Text,
                             if interactive {
@@ -537,7 +452,7 @@
                             self.config.pretty_print,
                         );
 
-                        match result {
+                        match control_flow {
                             std::ops::ControlFlow::Continue(()) => {}
                             std::ops::ControlFlow::Break(ExitStatus::Success) => {
                                 return Ok(());
@@ -545,7 +460,9 @@
                             std::ops::ControlFlow::Break(ExitStatus::Error) => {
                                 bail!("Interpreter stopped due to error")
                             }
-                        };
+                        }
+
+                        session_history.push(line, result);
                     }
                 }
                 Err(ReadlineError::Interrupted) => {}
